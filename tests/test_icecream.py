--- conflicted
+++ resolved
@@ -25,12 +25,8 @@
 
 
 TEST_PAIR_DELIMITER = '| '
-<<<<<<< HEAD
-MYFILENAME = basename(__file__)
-MYFILEPATH = realpath(__file__)
-=======
 MY_FILENAME = basename(__file__)
->>>>>>> 646f7821
+MY_FILEPATH = realpath(__file__)
 
 
 a = 1
@@ -145,7 +141,7 @@
     return (
         int(lineNumber) > 0 and
         ext in ['.py', '.pyc', '.pyo'] and
-        path == splitext(MYFILEPATH)[0] and
+        path == splitext(MY_FILEPATH)[0] and
         (function == '<module>' or function.endswith('()')))
 
 def lineAfterContext(line, prefix):
@@ -503,7 +499,7 @@
                 ic(multilineStr)
 
         firstLine = err.getvalue().splitlines()[0]
-        assert lineIsAbsPathContext(firstLine) # TODO
+        assert lineIsAbsPathContext(firstLine)
 
         pair = parseOutputIntoPairs(out, err, 3)[1][0]
         assert pair == ('multilineStr', ic.argToStringFunction(multilineStr))
